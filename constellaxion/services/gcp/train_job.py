--- conflicted
+++ resolved
@@ -4,25 +4,6 @@
 import pkg_resources
 
 from constellaxion.models.model_map import model_map
-
-# finetune_packages = [
-#     "constellaxion-utils==0.1.3",
-#     "trl==0.15.2",
-#     "transformers",
-#     "dataset",
-#     "peft",
-#     "google-cloud-storage",
-#     "google-cloud-aiplatform",
-#     "python-json-logger",
-#     "watchdog",
-#     "gcsfs",
-#     "unsloth",
-#     "bitsandbytes",
-#     "xformers==0.0.29.post3",
-#     "accelerate",
-#     "triton",
-#     "cut_cross_entropy",
-# ]
 
 
 def create_vertex_dataset(
@@ -190,11 +171,7 @@
     Args:
         config (dict): Configuration dictionary with model and dataset details.
     """
-<<<<<<< HEAD
     base_model_alias = config["model"]["base_model"]
-=======
-    base_model_name = config["model"]["base_model"]
->>>>>>> 4e6aceff
     bucket_name = config["deploy"]["bucket_name"]
     model_id = config["model"]["model_id"]
     train_set = config["dataset"]["train"]["cloud"]
@@ -203,17 +180,10 @@
     script_path = pkg_resources.resource_filename(
         "constellaxion.models.scripts.gcp", "lora.py"
     )
-<<<<<<< HEAD
     infra_config = model_map[base_model_alias]["gcp_infra"]
     dtype = model_map[base_model_alias]["dtype"]
     max_seq_length = model_map[base_model_alias]["max_seq_length"]
     base_model = model_map[base_model_alias]["base_model"]
-=======
-    infra_config = model_map[base_model_name]["gcp_infra"]
-    dtype = model_map[base_model_name]["dtype"]
-    max_seq_length = model_map[base_model_name]["max_seq_length"]
-    base_model = model_map[base_model_name]["base_model"]
->>>>>>> 4e6aceff
     # Upload data to GCP
     upload_data_to_gcp(config)
     project_id = config["deploy"]["project_id"]
